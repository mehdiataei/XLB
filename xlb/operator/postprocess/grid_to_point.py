--- conflicted
+++ resolved
@@ -77,16 +77,6 @@
             # Compute the interpolated value
             # Trilinear interpolation: sum contributions from each corner of the cube
             point_value = (
-<<<<<<< HEAD
-                w_000 * grid_0_0_0
-                + w_001 * grid_0_0_1
-                + w_010 * grid_0_1_0
-                + w_011 * grid_0_1_1
-                + w_100 * grid_1_0_0
-                + w_101 * grid_1_0_1
-                + w_110 * grid_1_1_0
-                + w_111 * grid_1_1_1
-=======
                 (w_000 * grid_0_0_0) +  # (0,0,0) corner
                 (w_001 * grid_0_0_1) +  # (0,0,1) corner
                 (w_010 * grid_0_1_0) +  # (0,1,0) corner
@@ -95,7 +85,6 @@
                 (w_101 * grid_1_0_1) +  # (1,0,1) corner
                 (w_110 * grid_1_1_0) +  # (1,1,0) corner
                 (w_111 * grid_1_1_1)    # (1,1,1) corner
->>>>>>> d0d3b2a3
             )
 
             # Set the output
