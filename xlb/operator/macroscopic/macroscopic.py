--- conflicted
+++ resolved
@@ -32,24 +32,8 @@
 
         @wp.func
         def functional(f: _f_vec):
-<<<<<<< HEAD
-            # Compute rho and u
-            rho = self.compute_dtype(0.0)
-            u = _u_vec()
-            for l in range(self.velocity_set.q):
-                rho += f[l]
-                for d in range(self.velocity_set.d):
-                    if _c[d, l] == 1:
-                        u[d] += f[l]
-                    elif _c[d, l] == -1:
-                        u[d] -= f[l]
-            if rho != wp.float(0.0):
-                u /= rho
-
-=======
             rho = zero_moment_func(f)
             u = first_moment_func(f, rho)
->>>>>>> 9a1bc615
             return rho, u
 
         @wp.kernel
@@ -73,12 +57,7 @@
         return functional, kernel
 
     @Operator.register_backend(ComputeBackend.WARP)
-<<<<<<< HEAD
-    def warp_implementation(self, f, boundary_id, rho, u):
-        # Launch the warp kernel
-=======
     def warp_implementation(self, f, rho, u):
->>>>>>> 9a1bc615
         wp.launch(
             self.warp_kernel,
             inputs=[f, rho, u],
